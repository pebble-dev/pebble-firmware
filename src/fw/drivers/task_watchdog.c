/*
 * Copyright 2024 Google LLC
 *
 * Licensed under the Apache License, Version 2.0 (the "License");
 * you may not use this file except in compliance with the License.
 * You may obtain a copy of the License at
 *
 *     http://www.apache.org/licenses/LICENSE-2.0
 *
 * Unless required by applicable law or agreed to in writing, software
 * distributed under the License is distributed on an "AS IS" BASIS,
 * WITHOUT WARRANTIES OR CONDITIONS OF ANY KIND, either express or implied.
 * See the License for the specific language governing permissions and
 * limitations under the License.
 */

#include "drivers/task_watchdog.h"

#include "drivers/periph_config.h"
#include "drivers/watchdog.h"
#include "kernel/core_dump.h"
#include "kernel/event_loop.h"
#include "kernel/pebble_tasks.h"
#include "os/mutex.h"
#include "process_management/app_manager.h"
#include "services/common/analytics/analytics.h"
#include "services/common/new_timer/new_timer.h"
#include "services/common/system_task.h"
#include "system/bootbits.h"
#include "system/die.h"
#include "system/logging.h"
#include "system/passert.h"
#include "util/size.h"

#define STM32F2_COMPATIBLE
#define STM32F4_COMPATIBLE
#define STM32F7_COMPATIBLE
#define NRF5_COMPATIBLE
#include <mcu.h>

#include "FreeRTOS.h"
#include "task.h"

#include <inttypes.h>
#include <stdint.h>
#include <string.h>

#ifdef NO_WATCHDOG
#include "debug/setup.h"
#endif

#if MICRO_FAMILY_NRF5
#include <hal/nrf_rtc.h>
#endif

#define APP_THROTTLE_TIME_MS 300

// These bits get set by calls to task_watchdog_bit_set and checked and cleared periodically by our watchdog feed
static PebbleTaskBitset s_watchdog_bits = 0;

#define DEFAULT_TASK_WATCHDOG_MASK ( 1 << PebbleTask_NewTimers )
static PebbleTaskBitset s_watchdog_mask = DEFAULT_TASK_WATCHDOG_MASK;

_Static_assert(sizeof(s_watchdog_bits) == sizeof(s_watchdog_mask),
               "The task watchdog bitset has a different size than the "
               "task watchdog mask");

// The App Throttle Timer
static TimerID s_throttle_timer_id = TIMER_INVALID_ID;

// How often we want the interrupt to fire
#define TIMER_INTERRUPT_HZ  2
// The frequency to run the peripheral at
#define TIMER_CLOCK_HZ 32000
// The number of timer ticks that should elapse before the timer interrupt fires
#define TIME_PERIOD  (TIMER_CLOCK_HZ / TIMER_INTERRUPT_HZ)

// How many ticks have elapsed since we fed the HW watchdog
static uint8_t s_ticks_since_successful_feed = 0;

// We use this interrupt vector for our lower priority interrupts
#if MICRO_FAMILY_NRF5
#define WATCHDOG_FREERTOS_IRQn        EGU5_SWI5_IRQn
#define WATCHDOG_FREERTOS_IRQHandler  EGU5_SWI5_IRQHandler
#else
#define WATCHDOG_FREERTOS_IRQn        CAN2_SCE_IRQn
#define WATCHDOG_FREERTOS_IRQHandler  CAN2_SCE_IRQHandler
#endif

static void prv_task_watchdog_feed(void);

static void prv_log_stuck_timer_task(RebootReason *reboot_reason) {
  void* current_cb = new_timer_debug_get_current_callback();

  if (!current_cb) {
    PBL_LOG_SYNC(LOG_LEVEL_WARNING, "No timer in progress.");
    return;
  }

  PBL_LOG_SYNC(LOG_LEVEL_WARNING, "Timer callback %p", current_cb);
  reboot_reason->watchdog.stuck_task_callback = (uint32_t)current_cb;
}

static void prv_log_stuck_system_task(RebootReason *reboot_reason) {
  void *current_cb = system_task_get_current_callback();

  if (!current_cb) {
    PBL_LOG_SYNC(LOG_LEVEL_WARNING, "No system task callback in progress.");
    return;
  }

  PBL_LOG_SYNC(LOG_LEVEL_WARNING, "System task callback: %p", current_cb);
  reboot_reason->watchdog.stuck_task_callback = (uint32_t)current_cb;
}

static void prv_log_stuck_task(RebootReason *reboot_reason, PebbleTask task) {
  TaskHandle_t *task_handle = pebble_task_get_handle_for_task(task);
  void *current_lr = (void*) ulTaskDebugGetStackedLR(task_handle);
  void *current_pc = (void*) ulTaskDebugGetStackedPC(task_handle);

  PBL_LOG_SYNC(LOG_LEVEL_WARNING, "Task <%s> stuck: LR: %p PC: %p", pebble_task_get_name(task), current_lr, current_pc);
  reboot_reason->watchdog.stuck_task_pc = (uint32_t)current_pc;
  reboot_reason->watchdog.stuck_task_lr = (uint32_t)current_lr;
}

static void prv_log_failed_message(RebootReason *reboot_reason) {
  PBL_LOG_SYNC(LOG_LEVEL_WARNING,
      "Watchdog feed failed, last feed %dms ago, current status 0x%"PRIx16" mask 0x%"PRIx16,
      (s_ticks_since_successful_feed * 1000) / TIMER_INTERRUPT_HZ,
      s_watchdog_bits, s_watchdog_mask);

  // Log about the tasks in reverse priority order. If we have multiple tasks stuck, this might just be because the
  // highest priority of the stuck tasks is preventing the other tasks from getting scheduled. This way, the most
  // suspicious task will get logged about last and will have it's values stored in the RTC backup registers.
  // We'll have to remember to update this list whenever we add additional tasks to the mask. For now this is all
  // the ones that the task_watchdog service watches over.
  const PebbleTask tasks_in_reverse_priority[] = {
    PebbleTask_KernelBackground,
    PebbleTask_KernelMain,
    PebbleTask_PULSE,
    PebbleTask_NewTimers
  };

  for (unsigned int i = 0; i < ARRAY_LENGTH(tasks_in_reverse_priority); ++i) {
    const uint8_t task_index = tasks_in_reverse_priority[i];
    const PebbleTaskBitset task_mask = (1 << task_index);
    if ((s_watchdog_mask & task_mask) && !(s_watchdog_bits & task_mask)) {
      prv_log_stuck_task(reboot_reason, task_index);

      if (task_index == PebbleTask_NewTimers) {
        prv_log_stuck_timer_task(reboot_reason);
      } else if (task_index == PebbleTask_KernelBackground) {
        prv_log_stuck_system_task(reboot_reason);
      }
    }
  }
}

// -------------------------------------------------------------------------------------------------
// The Timer ISR. This runs at super high priority (higher than configMAX_SYSCALL_INTERRUPT_PRIORITY), so
// it is not safe to call ANY FreeRTOS functions from here.
<<<<<<< HEAD
#if !MICRO_FAMILY_NRF5 && !MICRO_FAMILY_SF32LB
=======
#if MICRO_FAMILY_NRF5
void RTC2_IRQHandler(void) {
  nrf_rtc_event_clear(NRF_RTC2, NRF_RTC_EVENT_COMPARE_0);
  nrf_rtc_task_trigger(NRF_RTC2, NRF_RTC_TASK_CLEAR);
  nrf_rtc_int_enable(NRF_RTC2, NRF_RTC_INT_COMPARE0_MASK);
  nrf_rtc_event_enable(NRF_RTC2, NRF_RTC_EVENT_COMPARE_0);

  s_ticks_since_successful_feed++;
  prv_task_watchdog_feed();
}
#else
>>>>>>> db861bae
void TIM2_IRQHandler(void) {
  // Workaround M3 bug that causes interrupt to fire twice:
  // https://my.st.com/public/Faq/Lists/faqlst/DispForm.aspx?ID=143
  TIM_ClearITPendingBit(TIM2, TIM_IT_Update);
  s_ticks_since_successful_feed++;
  prv_task_watchdog_feed();
}
#endif

static void prv_app_task_throttle_end(void *data) {
  vTaskPrioritySet(pebble_task_get_handle_for_task(PebbleTask_App),
      APP_TASK_PRIORITY | portPRIVILEGE_BIT);
  PBL_LOG(LOG_LEVEL_DEBUG, "Ending App Throttling");
}

static void prv_app_task_throttle_start(void) {
  static char last_throttled_task[configMAX_TASK_NAME_LEN];
  const char *curr_task = pebble_task_get_name(PebbleTask_App);

  // if an app results in system throttling, log it at the INFO level at least
  // once to aid in debug
  if (strcmp(last_throttled_task, curr_task) != 0) {
    strcpy(last_throttled_task, curr_task);
    PBL_LOG(LOG_LEVEL_INFO, "Starting App Throttling for %s", curr_task);
  } else {
    PBL_LOG(LOG_LEVEL_DEBUG, "Starting App Throttling for %s", curr_task);
  }

  analytics_inc(ANALYTICS_DEVICE_METRIC_APP_THROTTLED_COUNT, AnalyticsClient_System);
  vTaskPrioritySet(pebble_task_get_handle_for_task(PebbleTask_App),
      tskIDLE_PRIORITY | portPRIVILEGE_BIT);
}

static void prv_system_task_starved_callback(void *data) {
  if (system_task_is_ready_to_run() || (system_task_get_current_callback() != NULL)) {
    // check if system task is ready to go or is already running a callback.
    // If it's ready to run, we definitely want to throttle the app task.
    // Or, if it's blocked in a callback, there's a chance it could be waiting for a mutex held by
    // the background worker and the worker won't be able to release it until we throttle the app
    // to give the worker some time.
    prv_app_task_throttle_start();
    // throttle the app task for APP_THROTTLE_TIME_MS to give the system task some runtime
    new_timer_start(s_throttle_timer_id, APP_THROTTLE_TIME_MS, prv_app_task_throttle_end, NULL, 0);
  }
}

// -------------------------------------------------------------------------------------------------
// This is a lower priority interrupt (at configMAX_SYSCALL_INTERRUPT_PRIORITY) that we trigger
// when we need to perform logging.
void WATCHDOG_FREERTOS_IRQHandler(void) {
  PBL_LOG(LOG_LEVEL_DEBUG, "WD: low priority ISR");

  // Are we rebooting because of watch dog?
  RebootReason reason;
  reboot_reason_get(&reason);
  if (reason.code == RebootReasonCode_Watchdog) {
    // Check if system task is the one triggering the watchdog
    PebbleTaskBitset new_mask =
        s_watchdog_mask & ~(1 << PebbleTask_KernelBackground);
    if ((new_mask & s_watchdog_bits) == new_mask) {
      // Put system task callback using from ISR variant
      PebbleEvent event = {
        .type = PEBBLE_CALLBACK_EVENT,
        .callback = {
          .callback = prv_system_task_starved_callback,
          .data = NULL,
        },
      };
      event_put_isr(&event);
    }
    prv_log_failed_message(&reason);

    // Re-write the reason including the stuck task info collected by prv_log_failed_message()
    reboot_reason_clear();
    reboot_reason_set(&reason);

    // If getting reset by the watchdog timer is imminent (it will reset the
    // CPU if not fed at least once every 7 seconds), then just coredump now
    if (s_ticks_since_successful_feed >= (6 * TIMER_INTERRUPT_HZ)) {
#if defined(NO_WATCHDOG)
      PBL_LOG(LOG_LEVEL_DEBUG,
              "Would have coredumped if built with watchdogs ... enabling lowpowerdebug!");
      enable_mcu_debugging();
#else
      reset_due_to_software_failure();
#endif
    }


  } else if (reason.code == 0) {
    PBL_LOG_SYNC(LOG_LEVEL_WARNING, "Recovered from task watchdog stall.");
  }
}

// ============================================================================================================
// Public functions

// -------------------------------------------------------------------------------------------------
// Setup a very high priority interrupt to fire periodically. This ISR will call task_watchdog_feed()
// which resets the watchdog timer if it detects that none of our watchable tasks are stuck.
void task_watchdog_init(void) {
<<<<<<< HEAD
#if MICRO_FAMILY_NRF5 || MICRO_FAMILY_SF32LB
=======
#if MICRO_FAMILY_NRF5
  // We use RTC2 as the WDT kicker; RTC1 is used by the OS RTC
  nrf_rtc_prescaler_set(NRF_RTC2, NRF_RTC_FREQ_TO_PRESCALER(TIMER_CLOCK_HZ));

  // trigger compare interrupt at appropriate time
  nrf_rtc_cc_set(NRF_RTC2, 0, TIME_PERIOD);
  nrf_rtc_event_clear(NRF_RTC2, NRF_RTC_EVENT_COMPARE_0);
  nrf_rtc_int_enable(NRF_RTC2, NRF_RTC_INT_COMPARE0_MASK);
  nrf_rtc_event_enable(NRF_RTC2, NRF_RTC_EVENT_COMPARE_0);

  NVIC_SetPriority(RTC2_IRQn, TASK_WATCHDOG_PRIORITY << 4);
  NVIC_ClearPendingIRQ(RTC2_IRQn);
  NVIC_EnableIRQ(RTC2_IRQn);

  nrf_rtc_task_trigger(NRF_RTC2, NRF_RTC_TASK_START);
>>>>>>> db861bae
#else
  // The timer is on ABP1 which is clocked by PCLK1
  RCC_ClocksTypeDef clocks;
  RCC_GetClocksFreq(&clocks);
  uint32_t timer_clock = clocks.PCLK1_Frequency; // Hz

  uint32_t prescale = RCC->CFGR & RCC_CFGR_PPRE1;
  if (prescale != RCC_CFGR_PPRE1_DIV1) {
    // per the stm32 'clock tree' diagram, if the prescaler for APBx is not 1, then
    // the timer clock is at double the APBx frequency
    timer_clock *= 2;
  }

  // Enable the timer clock
  periph_config_enable(TIM2, RCC_APB1Periph_TIM2);

  // Setup timer 6 to generate very high priority interrupts
  NVIC_InitTypeDef NVIC_InitStructure;
  TIM_ClearITPendingBit(TIM2, TIM_IT_Update);
  NVIC_InitStructure.NVIC_IRQChannel = TIM2_IRQn;
  NVIC_InitStructure.NVIC_IRQChannelPreemptionPriority = TASK_WATCHDOG_PRIORITY;
  NVIC_InitStructure.NVIC_IRQChannelSubPriority = 0;
  NVIC_InitStructure.NVIC_IRQChannelCmd = ENABLE;
  NVIC_Init(&NVIC_InitStructure);

  // Setup timer 2 for periodic interrupts at TIMER_INTERRUPT_HZ
  TIM_TimeBaseInitTypeDef  tim_config;
  TIM_TimeBaseStructInit(&tim_config);

  // Clock frequency to run the timer at
  uint32_t prescaler = timer_clock / TIMER_CLOCK_HZ;

  // period & prescaler values are 16 bits, check for configuration errors
  PBL_ASSERTN(TIME_PERIOD <= UINT16_MAX && prescaler <= UINT16_MAX);

  tim_config.TIM_Period = TIME_PERIOD;
  tim_config.TIM_Prescaler = prescaler;
  tim_config.TIM_CounterMode = TIM_CounterMode_Up;
  TIM_TimeBaseInit(TIM2, &tim_config);

  TIM_ITConfig(TIM2, TIM_IT_Update, ENABLE);
  TIM_Cmd(TIM2, ENABLE);
#endif

  // Setup another unused interrupt vector to handle our low priority interrupts. When we need to do higher
  // level functions (like PBL_LOG), we trigger this lower-priority interrupt to fire. Since it runs at
  // configMAX_SYSCALL_INTERRUPT_PRIORITY or lower, it can at least call FreeRTOS ISR functions.
#if MICRO_FAMILY_NRF5
  NVIC_SetPriority(WATCHDOG_FREERTOS_IRQn, configMAX_SYSCALL_INTERRUPT_PRIORITY);
#else
  NVIC_InitStructure.NVIC_IRQChannel = WATCHDOG_FREERTOS_IRQn;
  NVIC_InitStructure.NVIC_IRQChannelPreemptionPriority = configMAX_SYSCALL_INTERRUPT_PRIORITY >> 4;
  NVIC_InitStructure.NVIC_IRQChannelSubPriority = 0x00;
  NVIC_InitStructure.NVIC_IRQChannelCmd = ENABLE;
  NVIC_Init(&NVIC_InitStructure);
#endif

  NVIC_EnableIRQ(WATCHDOG_FREERTOS_IRQn);

  // create the app throttling timer
  s_throttle_timer_id = new_timer_create();
}

static void task_watchdog_disable_interrupt() {
<<<<<<< HEAD
#if !MICRO_FAMILY_NRF5 && !MICRO_FAMILY_SF32LB
=======
#if MICRO_FAMILY_NRF5
  NVIC_DisableIRQ(RTC2_IRQn);
#else
>>>>>>> db861bae
  NVIC_DisableIRQ(TIM2_IRQn);
#endif
  taskENTER_CRITICAL();
}

static void task_watchdog_enable_interrupt() {
  taskEXIT_CRITICAL();
<<<<<<< HEAD
#if !MICRO_FAMILY_NRF5 && !MICRO_FAMILY_SF32LB
=======
#if MICRO_FAMILY_NRF5
  NVIC_EnableIRQ(RTC2_IRQn);
#else
>>>>>>> db861bae
  NVIC_EnableIRQ(TIM2_IRQn);
#endif
}

void task_watchdog_bit_set_all(void) {
  task_watchdog_disable_interrupt();
  s_watchdog_bits |= s_watchdog_mask;
  task_watchdog_enable_interrupt();
}

void task_watchdog_bit_set(PebbleTask task) {
  task_watchdog_disable_interrupt();
  s_watchdog_bits |= (1 << task);
  task_watchdog_enable_interrupt();
}

bool task_watchdog_mask_get(PebbleTask task) {
  task_watchdog_disable_interrupt();
  bool result = (s_watchdog_mask & (1 << task));
  task_watchdog_enable_interrupt();
  return result;
}

void task_watchdog_mask_set(PebbleTask task) {
  task_watchdog_disable_interrupt();
  s_watchdog_mask |= (1 << task);
  task_watchdog_enable_interrupt();
}

void task_watchdog_mask_clear(PebbleTask task) {
  task_watchdog_disable_interrupt();
  s_watchdog_mask &= ~(1 << task);
  task_watchdog_enable_interrupt();
}

void task_watchdog_step_elapsed_time_ms(uint32_t elapsed_ms) {
<<<<<<< HEAD
  uint32_t timer_ticks = (elapsed_ms * TIMER_CLOCK_HZ) / 1000;
#if !MICRO_FAMILY_NRF5 && !MICRO_FAMILY_SF32LB
=======
  // nRF5 has the RTC running during sleep, and needs no help here
#if !MICRO_FAMILY_NRF5
  uint32_t timer_ticks = (elapsed_ms * TIMER_CLOCK_HZ) / 1000;
>>>>>>> db861bae
  timer_ticks += TIM2->CNT;

  uint8_t timer_ticks_elapsed = timer_ticks / TIME_PERIOD;
  if (timer_ticks_elapsed > 0) {
    // we don't want the interrupt to fire while we are editing the feed count
<<<<<<< HEAD
#if !MICRO_FAMILY_NRF5 && !MICRO_FAMILY_SF32LB
=======
>>>>>>> db861bae
    TIM_Cmd(TIM2, DISABLE);
    s_ticks_since_successful_feed += timer_ticks_elapsed;
<<<<<<< HEAD
#if !MICRO_FAMILY_NRF5 && !MICRO_FAMILY_SF32LB
=======
>>>>>>> db861bae
    TIM_Cmd(TIM2, ENABLE);
  }

<<<<<<< HEAD
#if !MICRO_FAMILY_NRF5 && !MICRO_FAMILY_SF32LB
=======
>>>>>>> db861bae
  TIM2->CNT = timer_ticks % TIME_PERIOD;
#endif
  prv_task_watchdog_feed();
}

#define WATCHDOG_WARN_TICK_CNT      (5 * TIMER_INTERRUPT_HZ)         /* 5s */
#define WATCHDOG_COREDUMP_TICK_CNT  ((65 * TIMER_INTERRUPT_HZ) / 10) /* 6.5 s */

//! Test to see if all the bits are set. If so, feed the hardware watchdog.
//! Note: Should only ever be called upon exit from stop mode and from our
//! high priority software watchdog timer. To actually prevent a particular
//! task from triggering a watchdog you can call task_watchdog_bit_set to feed it
static void prv_task_watchdog_feed(void) {
  // NOTE! This function runs from a timer interrupt setup by the watchdog_feed_timer driver that is at a priority
  // higher than configMAX_SYSCALL_INTERRUPT_PRIORITY. This means you can't call ANY FreeRTOS functions.
  // Careful what you put here.

  // We do want to log watchdog actions, since it's really important for debugging watchdog stalls either on
  // bigboards through serial or using flash logging. To accomplish this trigger a lower priority interrupt to fire,
  // which is at or below configMAX_SYSCALL_INTERRUPT_PRIORITY and make our logging calls from there.

  static int s_last_warning_message_tick_time = 0; //!< Used to rate limit the warning message
  if ((s_watchdog_bits & s_watchdog_mask) == s_watchdog_mask) {
    // All tasks have checked in, feed the actual watchdog and clear any state.

    s_watchdog_bits = 0;
    watchdog_feed();
    s_ticks_since_successful_feed = 0;

    if (s_last_warning_message_tick_time) {
      // We logged a warning message, clear this state as we apparently recoved.

      reboot_reason_clear();
      // Trigger our lower priority interrupt to fire. If it fires when reboot reason is not RebootReasonCode_Watchdog,
      //  it simply logs a message that the we recovered from a watchdog stall
<<<<<<< HEAD
#if !MICRO_FAMILY_NRF5 && !MICRO_FAMILY_SF32LB
=======
>>>>>>> db861bae
      NVIC_SetPendingIRQ(WATCHDOG_FREERTOS_IRQn);
      s_last_warning_message_tick_time = 0;
    }

#if defined(TARGET_QEMU)
    // Investigating PBL-29422
    extern volatile int g_qemu_num_skipped_ticks;
    g_qemu_num_skipped_ticks = 0;
#endif // defined(TARGET_QEMU)
  }

  // If we haven't fed the watchdog in the last 5 seconds and we haven't
  // spammed the log in the last 1/2 second, set the reboot reason - we are
  // about to go down...

  if (s_ticks_since_successful_feed >= WATCHDOG_WARN_TICK_CNT &&
      ((s_ticks_since_successful_feed - s_last_warning_message_tick_time) > 0)) {

    // FIXME PBL-39328: Truncate s_watchdog_bits and s_watchdog mask
    // to eight bits each.
    RebootReason reboot_reason = {
      .code = RebootReasonCode_Watchdog,
      .data8 = { (uint8_t)s_watchdog_bits, (uint8_t)s_watchdog_mask }
    };
    reboot_reason_set(&reboot_reason);

    // Trigger our lower priority interrupt to fire. When it sees
    //  RebootReasonCode_Watchdog in the reboot reason, it logs information
    //  about the stuck task
<<<<<<< HEAD
#if !MICRO_FAMILY_NRF5 && !MICRO_FAMILY_SF32LB
=======
>>>>>>> db861bae
    NVIC_SetPendingIRQ(WATCHDOG_FREERTOS_IRQn);

    // If the low priority interrupt hasn't reset us by the time 6.5 seconds
    // rolls around (it will issue the reset if executed at least 6 seconds
    // after s_last_successful_feed_time), it likely means that we are stuck in
    // an ISR or low priority interrupts are disabled, so coredump now
    if (s_ticks_since_successful_feed >= WATCHDOG_COREDUMP_TICK_CNT) {
#if defined(NO_WATCHDOG)
      dbgserial_putstr("Would have coredumped if built with watchdogs ... enabling lowpowerdebug!");
      enable_mcu_debugging();
#else
      reset_due_to_software_failure();
#endif
    }
    s_last_warning_message_tick_time = s_ticks_since_successful_feed;
  }
}<|MERGE_RESOLUTION|>--- conflicted
+++ resolved
@@ -159,9 +159,6 @@
 // -------------------------------------------------------------------------------------------------
 // The Timer ISR. This runs at super high priority (higher than configMAX_SYSCALL_INTERRUPT_PRIORITY), so
 // it is not safe to call ANY FreeRTOS functions from here.
-<<<<<<< HEAD
-#if !MICRO_FAMILY_NRF5 && !MICRO_FAMILY_SF32LB
-=======
 #if MICRO_FAMILY_NRF5
 void RTC2_IRQHandler(void) {
   nrf_rtc_event_clear(NRF_RTC2, NRF_RTC_EVENT_COMPARE_0);
@@ -172,8 +169,8 @@
   s_ticks_since_successful_feed++;
   prv_task_watchdog_feed();
 }
-#else
->>>>>>> db861bae
+#elif MICRO_FAMILY_SF32LB
+#else
 void TIM2_IRQHandler(void) {
   // Workaround M3 bug that causes interrupt to fire twice:
   // https://my.st.com/public/Faq/Lists/faqlst/DispForm.aspx?ID=143
@@ -275,9 +272,6 @@
 // Setup a very high priority interrupt to fire periodically. This ISR will call task_watchdog_feed()
 // which resets the watchdog timer if it detects that none of our watchable tasks are stuck.
 void task_watchdog_init(void) {
-<<<<<<< HEAD
-#if MICRO_FAMILY_NRF5 || MICRO_FAMILY_SF32LB
-=======
 #if MICRO_FAMILY_NRF5
   // We use RTC2 as the WDT kicker; RTC1 is used by the OS RTC
   nrf_rtc_prescaler_set(NRF_RTC2, NRF_RTC_FREQ_TO_PRESCALER(TIMER_CLOCK_HZ));
@@ -293,7 +287,7 @@
   NVIC_EnableIRQ(RTC2_IRQn);
 
   nrf_rtc_task_trigger(NRF_RTC2, NRF_RTC_TASK_START);
->>>>>>> db861bae
+#elif MICRO_FAMILY_SF32LB
 #else
   // The timer is on ABP1 which is clocked by PCLK1
   RCC_ClocksTypeDef clocks;
@@ -358,13 +352,9 @@
 }
 
 static void task_watchdog_disable_interrupt() {
-<<<<<<< HEAD
-#if !MICRO_FAMILY_NRF5 && !MICRO_FAMILY_SF32LB
-=======
 #if MICRO_FAMILY_NRF5
   NVIC_DisableIRQ(RTC2_IRQn);
-#else
->>>>>>> db861bae
+#elif !MICRO_FAMILY_SF32LB
   NVIC_DisableIRQ(TIM2_IRQn);
 #endif
   taskENTER_CRITICAL();
@@ -372,13 +362,9 @@
 
 static void task_watchdog_enable_interrupt() {
   taskEXIT_CRITICAL();
-<<<<<<< HEAD
-#if !MICRO_FAMILY_NRF5 && !MICRO_FAMILY_SF32LB
-=======
 #if MICRO_FAMILY_NRF5
   NVIC_EnableIRQ(RTC2_IRQn);
-#else
->>>>>>> db861bae
+#elif !MICRO_FAMILY_SF32LB
   NVIC_EnableIRQ(TIM2_IRQn);
 #endif
 }
@@ -415,36 +401,16 @@
 }
 
 void task_watchdog_step_elapsed_time_ms(uint32_t elapsed_ms) {
-<<<<<<< HEAD
+#if !MICRO_FAMILY_NRF5 && !MICRO_FAMILY_SF32LB
   uint32_t timer_ticks = (elapsed_ms * TIMER_CLOCK_HZ) / 1000;
-#if !MICRO_FAMILY_NRF5 && !MICRO_FAMILY_SF32LB
-=======
-  // nRF5 has the RTC running during sleep, and needs no help here
-#if !MICRO_FAMILY_NRF5
-  uint32_t timer_ticks = (elapsed_ms * TIMER_CLOCK_HZ) / 1000;
->>>>>>> db861bae
   timer_ticks += TIM2->CNT;
-
   uint8_t timer_ticks_elapsed = timer_ticks / TIME_PERIOD;
   if (timer_ticks_elapsed > 0) {
     // we don't want the interrupt to fire while we are editing the feed count
-<<<<<<< HEAD
-#if !MICRO_FAMILY_NRF5 && !MICRO_FAMILY_SF32LB
-=======
->>>>>>> db861bae
     TIM_Cmd(TIM2, DISABLE);
     s_ticks_since_successful_feed += timer_ticks_elapsed;
-<<<<<<< HEAD
-#if !MICRO_FAMILY_NRF5 && !MICRO_FAMILY_SF32LB
-=======
->>>>>>> db861bae
     TIM_Cmd(TIM2, ENABLE);
   }
-
-<<<<<<< HEAD
-#if !MICRO_FAMILY_NRF5 && !MICRO_FAMILY_SF32LB
-=======
->>>>>>> db861bae
   TIM2->CNT = timer_ticks % TIME_PERIOD;
 #endif
   prv_task_watchdog_feed();
@@ -480,11 +446,9 @@
       reboot_reason_clear();
       // Trigger our lower priority interrupt to fire. If it fires when reboot reason is not RebootReasonCode_Watchdog,
       //  it simply logs a message that the we recovered from a watchdog stall
-<<<<<<< HEAD
-#if !MICRO_FAMILY_NRF5 && !MICRO_FAMILY_SF32LB
-=======
->>>>>>> db861bae
+#if !MICRO_FAMILY_SF32LB
       NVIC_SetPendingIRQ(WATCHDOG_FREERTOS_IRQn);
+#endif      
       s_last_warning_message_tick_time = 0;
     }
 
@@ -513,12 +477,10 @@
     // Trigger our lower priority interrupt to fire. When it sees
     //  RebootReasonCode_Watchdog in the reboot reason, it logs information
     //  about the stuck task
-<<<<<<< HEAD
-#if !MICRO_FAMILY_NRF5 && !MICRO_FAMILY_SF32LB
-=======
->>>>>>> db861bae
+#if !MICRO_FAMILY_SF32LB
     NVIC_SetPendingIRQ(WATCHDOG_FREERTOS_IRQn);
-
+#endif
+    
     // If the low priority interrupt hasn't reset us by the time 6.5 seconds
     // rolls around (it will issue the reset if executed at least 6 seconds
     // after s_last_successful_feed_time), it likely means that we are stuck in
